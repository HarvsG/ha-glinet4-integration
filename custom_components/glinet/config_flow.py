--- conflicted
+++ resolved
@@ -7,13 +7,9 @@
 
 import voluptuous as vol
 from gli4py import GLinet
-<<<<<<< HEAD
-from gli4py.error_handling import NonZeroResponse, TokenError
-=======
 from gli4py.error_handling import NonZeroResponse
 import voluptuous as vol
 
->>>>>>> 5d3504e1
 from homeassistant import config_entries
 from homeassistant.components.device_tracker import (
     CONF_CONSIDER_HOME,
@@ -28,10 +24,7 @@
     CONF_USERNAME,
 )
 from homeassistant.core import callback
-<<<<<<< HEAD
-=======
 from homeassistant.data_entry_flow import FlowResult, AbortFlow
->>>>>>> 5d3504e1
 from homeassistant.exceptions import HomeAssistantError
 from homeassistant.helpers import selector
 from homeassistant.helpers.service_info.dhcp import DhcpServiceInfo
@@ -111,13 +104,7 @@
         else:
             self.router_mac = res[CONF_MAC]
             self.router_model = res["model"]
-<<<<<<< HEAD
-        except (ConnectionRefusedError, NonZeroResponse, TokenError):
-            _LOGGER.error("Failed to authenticate with Gl-inet router during testing")
         return bool(self.router.logged_in)
-=======
-        return self.router.logged_in
->>>>>>> 5d3504e1
 
 
 async def validate_input(
@@ -148,17 +135,12 @@
             CONF_USERNAME: data.get(CONF_USERNAME, GLINET_DEFAULT_USERNAME),
             CONF_HOST: data[CONF_HOST],
             CONF_API_TOKEN: hub.router.sid,
-<<<<<<< HEAD
-            CONF_PASSWORD: data[CONF_PASSWORD],
-            CONF_CONSIDER_HOME: data[CONF_CONSIDER_HOME],
-=======
             CONF_PASSWORD: (
                 data.get(CONF_PASSWORD, GLINET_DEFAULT_PW) if valid_auth else ""
             ),
             CONF_CONSIDER_HOME: data.get(
                 CONF_CONSIDER_HOME, DEFAULT_CONSIDER_HOME.total_seconds()
             ),
->>>>>>> 5d3504e1
         },
     }
 
@@ -204,11 +186,6 @@
         return self.async_show_form(
             step_id="user",
             data_schema=self.add_suggested_values_to_schema(
-<<<<<<< HEAD
-                STEP_USER_DATA_SCHEMA, user_input
-            ),
-            errors=errors,
-=======
                 STEP_USER_DATA_SCHEMA, defaults
             ),
             errors=errors,
@@ -222,7 +199,6 @@
             discovery_info.hostname,
             discovery_info.ip,
             discovery_info.macaddress,
->>>>>>> 5d3504e1
         )
         # This is probably not robust to https and those using a hostname
         discovery_input = {CONF_HOST: f"http://{discovery_info.ip}"}
